import {_Pose as Pose} from 'math.gl';
import {addMetersToLngLat} from 'viewport-mercator-project';

function noop() {}

/**
 * Post-processes vehicle pose
 * covered by the trip in this log.
 * @param {Object} vehiclePose
 */
export function parseVehiclePose(vehiclePose, opts = {}) {
  // Callbacks to enable instrumentation
  const {onData = noop, onDone = noop, postProcessVehiclePose} = opts;
  const context = onData(opts) || opts.context;

  if (postProcessVehiclePose) {
    vehiclePose = vehiclePose
      .map(postProcessVehiclePose)
      // Remove invalid poses.
      .filter(Boolean);
  }

  onDone({...opts, context});

  return vehiclePose;
<<<<<<< HEAD
=======
}

// TODO - move to viewport-mercator-project
function addMetersToLngLat(lngLat, xyz) {
  const scale = 1; // doesn't really matter
  const {pixelsPerMeter, pixelsPerMeter2} = getDistanceScales({
    longitude: lngLat[0],
    latitude: lngLat[1],
    scale,
    highPrecision: true
  });
  const [x, y, z] = xyz;

  const worldspace = lngLatToWorld(lngLat, scale);
  worldspace[0] += x * (pixelsPerMeter[0] + pixelsPerMeter2[0] * y);
  worldspace[1] -= y * (pixelsPerMeter[1] + pixelsPerMeter2[1] * y);

  const newLngLat = worldToLngLat(worldspace, scale);
  return [newLngLat[0], newLngLat[1], lngLat[2] + z];
>>>>>>> 7ef4fc0f
}

export function getTransformsFromPose(vehiclePose) {
  const {longitude, latitude, altitude = 0} = vehiclePose;

  if (Number.isFinite(longitude) && Number.isFinite(latitude)) {
    // Default schema
    const origin = [longitude, latitude, altitude];
    const pose = new Pose(vehiclePose);

    const vehicleRelativeTransform = pose.getTransformationMatrix();

    const trackPosition = addMetersToLngLat(
      origin,
      vehicleRelativeTransform.transformVector([0, 0, 0])
    );

    return {
      origin: [longitude, latitude, altitude],
      vehicleRelativeTransform,
      trackPosition,
      heading: (pose.yaw / Math.PI) * 180
    };
  }

  return null;
}<|MERGE_RESOLUTION|>--- conflicted
+++ resolved
@@ -23,28 +23,6 @@
   onDone({...opts, context});
 
   return vehiclePose;
-<<<<<<< HEAD
-=======
-}
-
-// TODO - move to viewport-mercator-project
-function addMetersToLngLat(lngLat, xyz) {
-  const scale = 1; // doesn't really matter
-  const {pixelsPerMeter, pixelsPerMeter2} = getDistanceScales({
-    longitude: lngLat[0],
-    latitude: lngLat[1],
-    scale,
-    highPrecision: true
-  });
-  const [x, y, z] = xyz;
-
-  const worldspace = lngLatToWorld(lngLat, scale);
-  worldspace[0] += x * (pixelsPerMeter[0] + pixelsPerMeter2[0] * y);
-  worldspace[1] -= y * (pixelsPerMeter[1] + pixelsPerMeter2[1] * y);
-
-  const newLngLat = worldToLngLat(worldspace, scale);
-  return [newLngLat[0], newLngLat[1], lngLat[2] + z];
->>>>>>> 7ef4fc0f
 }
 
 export function getTransformsFromPose(vehiclePose) {
